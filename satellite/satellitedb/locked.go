// Code generated by lockedgen using 'go generate'. DO NOT EDIT.

// Copyright (C) 2019 Storj Labs, Inc.
// See LICENSE for copying information.

package satellitedb

import (
	"context"
	"sync"
	"time"

	"github.com/skyrings/skyring-common/tools/uuid"

	"storj.io/storj/internal/memory"
	"storj.io/storj/pkg/macaroon"
	"storj.io/storj/pkg/pb"
	"storj.io/storj/pkg/storj"
	"storj.io/storj/satellite"
	"storj.io/storj/satellite/accounting"
	"storj.io/storj/satellite/attribution"
	"storj.io/storj/satellite/audit"
	"storj.io/storj/satellite/console"
	"storj.io/storj/satellite/metainfo"
	"storj.io/storj/satellite/orders"
	"storj.io/storj/satellite/overlay"
	"storj.io/storj/satellite/repair/irreparable"
	"storj.io/storj/satellite/repair/queue"
	"storj.io/storj/satellite/rewards"
)

// locked implements a locking wrapper around satellite.DB.
type locked struct {
	sync.Locker
	db satellite.DB
}

// newLocked returns database wrapped with locker.
func newLocked(db satellite.DB) satellite.DB {
	return &locked{&sync.Mutex{}, db}
}

// Attribution returns database for partner keys information
func (m *locked) Attribution() attribution.DB {
	m.Lock()
	defer m.Unlock()
	return &lockedAttribution{m.Locker, m.db.Attribution()}
}

// lockedAttribution implements locking wrapper for attribution.DB
type lockedAttribution struct {
	sync.Locker
	db attribution.DB
}

// Get retrieves attribution info using project id and bucket name.
func (m *lockedAttribution) Get(ctx context.Context, projectID uuid.UUID, bucketName []byte) (*attribution.Info, error) {
	m.Lock()
	defer m.Unlock()
	return m.db.Get(ctx, projectID, bucketName)
}

// Insert creates and stores new Info
func (m *lockedAttribution) Insert(ctx context.Context, info *attribution.Info) (*attribution.Info, error) {
	m.Lock()
	defer m.Unlock()
	return m.db.Insert(ctx, info)
}

// QueryAttribution queries partner bucket attribution data
func (m *lockedAttribution) QueryAttribution(ctx context.Context, partnerID uuid.UUID, start time.Time, end time.Time) ([]*attribution.CSVRow, error) {
	m.Lock()
	defer m.Unlock()
	return m.db.QueryAttribution(ctx, partnerID, start, end)
}

// Buckets returns the database to interact with buckets
func (m *locked) Buckets() metainfo.BucketsDB {
	m.Lock()
	defer m.Unlock()
	return &lockedBuckets{m.Locker, m.db.Buckets()}
}

// lockedBuckets implements locking wrapper for metainfo.BucketsDB
type lockedBuckets struct {
	sync.Locker
	db metainfo.BucketsDB
}

// Create creates a new bucket
func (m *lockedBuckets) CreateBucket(ctx context.Context, bucket storj.Bucket) (_ storj.Bucket, err error) {
	m.Lock()
	defer m.Unlock()
	return m.db.CreateBucket(ctx, bucket)
}

// Delete deletes a bucket
func (m *lockedBuckets) DeleteBucket(ctx context.Context, bucketName []byte, projectID uuid.UUID) (err error) {
	m.Lock()
	defer m.Unlock()
	return m.db.DeleteBucket(ctx, bucketName, projectID)
}

// Get returns an existing bucket
func (m *lockedBuckets) GetBucket(ctx context.Context, bucketName []byte, projectID uuid.UUID) (bucket storj.Bucket, err error) {
	m.Lock()
	defer m.Unlock()
	return m.db.GetBucket(ctx, bucketName, projectID)
}

// List returns all buckets for a project
func (m *lockedBuckets) ListBuckets(ctx context.Context, projectID uuid.UUID, listOpts storj.BucketListOptions, allowedBuckets macaroon.AllowedBuckets) (bucketList storj.BucketList, err error) {
	m.Lock()
	defer m.Unlock()
	return m.db.ListBuckets(ctx, projectID, listOpts, allowedBuckets)
}

// UpdateBucket updates an existing bucket
func (m *lockedBuckets) UpdateBucket(ctx context.Context, bucket storj.Bucket) (_ storj.Bucket, err error) {
	m.Lock()
	defer m.Unlock()
	return m.db.UpdateBucket(ctx, bucket)
}

// Close closes the database
func (m *locked) Close() error {
	m.Lock()
	defer m.Unlock()
	return m.db.Close()
}

// Console returns database for satellite console
func (m *locked) Console() console.DB {
	m.Lock()
	defer m.Unlock()
	return &lockedConsole{m.Locker, m.db.Console()}
}

// lockedConsole implements locking wrapper for console.DB
type lockedConsole struct {
	sync.Locker
	db console.DB
}

// APIKeys is a getter for APIKeys repository
func (m *lockedConsole) APIKeys() console.APIKeys {
	m.Lock()
	defer m.Unlock()
	return &lockedAPIKeys{m.Locker, m.db.APIKeys()}
}

// lockedAPIKeys implements locking wrapper for console.APIKeys
type lockedAPIKeys struct {
	sync.Locker
	db console.APIKeys
}

// Create creates and stores new APIKeyInfo
func (m *lockedAPIKeys) Create(ctx context.Context, head []byte, info console.APIKeyInfo) (*console.APIKeyInfo, error) {
	m.Lock()
	defer m.Unlock()
	return m.db.Create(ctx, head, info)
}

// Delete deletes APIKeyInfo from store
func (m *lockedAPIKeys) Delete(ctx context.Context, id uuid.UUID) error {
	m.Lock()
	defer m.Unlock()
	return m.db.Delete(ctx, id)
}

// Get retrieves APIKeyInfo with given ID
func (m *lockedAPIKeys) Get(ctx context.Context, id uuid.UUID) (*console.APIKeyInfo, error) {
	m.Lock()
	defer m.Unlock()
	return m.db.Get(ctx, id)
}

// GetByHead retrieves APIKeyInfo for given key head
func (m *lockedAPIKeys) GetByHead(ctx context.Context, head []byte) (*console.APIKeyInfo, error) {
	m.Lock()
	defer m.Unlock()
	return m.db.GetByHead(ctx, head)
}

// GetByProjectID retrieves list of APIKeys for given projectID
func (m *lockedAPIKeys) GetByProjectID(ctx context.Context, projectID uuid.UUID) ([]console.APIKeyInfo, error) {
	m.Lock()
	defer m.Unlock()
	return m.db.GetByProjectID(ctx, projectID)
}

// Update updates APIKeyInfo in store
func (m *lockedAPIKeys) Update(ctx context.Context, key console.APIKeyInfo) error {
	m.Lock()
	defer m.Unlock()
	return m.db.Update(ctx, key)
}

// BucketUsage is a getter for accounting.BucketUsage repository
func (m *lockedConsole) BucketUsage() accounting.BucketUsage {
	m.Lock()
	defer m.Unlock()
	return &lockedBucketUsage{m.Locker, m.db.BucketUsage()}
}

// lockedBucketUsage implements locking wrapper for accounting.BucketUsage
type lockedBucketUsage struct {
	sync.Locker
	db accounting.BucketUsage
}

func (m *lockedBucketUsage) Create(ctx context.Context, rollup accounting.BucketRollup) (*accounting.BucketRollup, error) {
	m.Lock()
	defer m.Unlock()
	return m.db.Create(ctx, rollup)
}

func (m *lockedBucketUsage) Delete(ctx context.Context, id uuid.UUID) error {
	m.Lock()
	defer m.Unlock()
	return m.db.Delete(ctx, id)
}

func (m *lockedBucketUsage) Get(ctx context.Context, id uuid.UUID) (*accounting.BucketRollup, error) {
	m.Lock()
	defer m.Unlock()
	return m.db.Get(ctx, id)
}

func (m *lockedBucketUsage) GetPaged(ctx context.Context, cursor *accounting.BucketRollupCursor) ([]accounting.BucketRollup, error) {
	m.Lock()
	defer m.Unlock()
	return m.db.GetPaged(ctx, cursor)
}

// ProjectInvoiceStamps is a getter for ProjectInvoiceStamps repository
func (m *lockedConsole) ProjectInvoiceStamps() console.ProjectInvoiceStamps {
	m.Lock()
	defer m.Unlock()
	return &lockedProjectInvoiceStamps{m.Locker, m.db.ProjectInvoiceStamps()}
}

// lockedProjectInvoiceStamps implements locking wrapper for console.ProjectInvoiceStamps
type lockedProjectInvoiceStamps struct {
	sync.Locker
	db console.ProjectInvoiceStamps
}

func (m *lockedProjectInvoiceStamps) Create(ctx context.Context, stamp console.ProjectInvoiceStamp) (*console.ProjectInvoiceStamp, error) {
	m.Lock()
	defer m.Unlock()
	return m.db.Create(ctx, stamp)
}

func (m *lockedProjectInvoiceStamps) GetAll(ctx context.Context, projectID uuid.UUID) ([]console.ProjectInvoiceStamp, error) {
	m.Lock()
	defer m.Unlock()
	return m.db.GetAll(ctx, projectID)
}

func (m *lockedProjectInvoiceStamps) GetByProjectIDStartDate(ctx context.Context, projectID uuid.UUID, startDate time.Time) (*console.ProjectInvoiceStamp, error) {
	m.Lock()
	defer m.Unlock()
	return m.db.GetByProjectIDStartDate(ctx, projectID, startDate)
}

// ProjectMembers is a getter for ProjectMembers repository
func (m *lockedConsole) ProjectMembers() console.ProjectMembers {
	m.Lock()
	defer m.Unlock()
	return &lockedProjectMembers{m.Locker, m.db.ProjectMembers()}
}

// lockedProjectMembers implements locking wrapper for console.ProjectMembers
type lockedProjectMembers struct {
	sync.Locker
	db console.ProjectMembers
}

// Delete is a method for deleting project member by memberID and projectID from the database.
func (m *lockedProjectMembers) Delete(ctx context.Context, memberID uuid.UUID, projectID uuid.UUID) error {
	m.Lock()
	defer m.Unlock()
	return m.db.Delete(ctx, memberID, projectID)
}

// GetByMemberID is a method for querying project members from the database by memberID.
func (m *lockedProjectMembers) GetByMemberID(ctx context.Context, memberID uuid.UUID) ([]console.ProjectMember, error) {
	m.Lock()
	defer m.Unlock()
	return m.db.GetByMemberID(ctx, memberID)
}

// GetPagedByProjectID is a method for querying project members from the database by projectID and cursor
func (m *lockedProjectMembers) GetPagedByProjectID(ctx context.Context, projectID uuid.UUID, cursor console.ProjectMembersCursor) (*console.ProjectMembersPage, error) {
	m.Lock()
	defer m.Unlock()
	return m.db.GetPagedByProjectID(ctx, projectID, cursor)
}

// Insert is a method for inserting project member into the database.
func (m *lockedProjectMembers) Insert(ctx context.Context, memberID uuid.UUID, projectID uuid.UUID) (*console.ProjectMember, error) {
	m.Lock()
	defer m.Unlock()
	return m.db.Insert(ctx, memberID, projectID)
}

// ProjectPayments is a getter for ProjectPayments repository
func (m *lockedConsole) ProjectPayments() console.ProjectPayments {
	m.Lock()
	defer m.Unlock()
	return &lockedProjectPayments{m.Locker, m.db.ProjectPayments()}
}

// lockedProjectPayments implements locking wrapper for console.ProjectPayments
type lockedProjectPayments struct {
	sync.Locker
	db console.ProjectPayments
}

func (m *lockedProjectPayments) Create(ctx context.Context, info console.ProjectPayment) (*console.ProjectPayment, error) {
	m.Lock()
	defer m.Unlock()
	return m.db.Create(ctx, info)
}

func (m *lockedProjectPayments) Delete(ctx context.Context, projectPaymentID uuid.UUID) error {
	m.Lock()
	defer m.Unlock()
	return m.db.Delete(ctx, projectPaymentID)
}

func (m *lockedProjectPayments) GetByID(ctx context.Context, projectPaymentID uuid.UUID) (*console.ProjectPayment, error) {
	m.Lock()
	defer m.Unlock()
	return m.db.GetByID(ctx, projectPaymentID)
}

func (m *lockedProjectPayments) GetByPayerID(ctx context.Context, payerID uuid.UUID) ([]*console.ProjectPayment, error) {
	m.Lock()
	defer m.Unlock()
	return m.db.GetByPayerID(ctx, payerID)
}

func (m *lockedProjectPayments) GetByProjectID(ctx context.Context, projectID uuid.UUID) ([]*console.ProjectPayment, error) {
	m.Lock()
	defer m.Unlock()
	return m.db.GetByProjectID(ctx, projectID)
}

func (m *lockedProjectPayments) GetDefaultByProjectID(ctx context.Context, projectID uuid.UUID) (*console.ProjectPayment, error) {
	m.Lock()
	defer m.Unlock()
	return m.db.GetDefaultByProjectID(ctx, projectID)
}

func (m *lockedProjectPayments) Update(ctx context.Context, info console.ProjectPayment) error {
	m.Lock()
	defer m.Unlock()
	return m.db.Update(ctx, info)
}

// Projects is a getter for Projects repository
func (m *lockedConsole) Projects() console.Projects {
	m.Lock()
	defer m.Unlock()
	return &lockedProjects{m.Locker, m.db.Projects()}
}

// lockedProjects implements locking wrapper for console.Projects
type lockedProjects struct {
	sync.Locker
	db console.Projects
}

// Delete is a method for deleting project by Id from the database.
func (m *lockedProjects) Delete(ctx context.Context, id uuid.UUID) error {
	m.Lock()
	defer m.Unlock()
	return m.db.Delete(ctx, id)
}

// Get is a method for querying project from the database by id.
func (m *lockedProjects) Get(ctx context.Context, id uuid.UUID) (*console.Project, error) {
	m.Lock()
	defer m.Unlock()
	return m.db.Get(ctx, id)
}

// GetAll is a method for querying all projects from the database.
func (m *lockedProjects) GetAll(ctx context.Context) ([]console.Project, error) {
	m.Lock()
	defer m.Unlock()
	return m.db.GetAll(ctx)
}

// GetByUserID is a method for querying all projects from the database by userID.
func (m *lockedProjects) GetByUserID(ctx context.Context, userID uuid.UUID) ([]console.Project, error) {
	m.Lock()
	defer m.Unlock()
	return m.db.GetByUserID(ctx, userID)
}

// GetCreatedBefore retrieves all projects created before provided date
func (m *lockedProjects) GetCreatedBefore(ctx context.Context, before time.Time) ([]console.Project, error) {
	m.Lock()
	defer m.Unlock()
	return m.db.GetCreatedBefore(ctx, before)
}

// Insert is a method for inserting project into the database.
func (m *lockedProjects) Insert(ctx context.Context, project *console.Project) (*console.Project, error) {
	m.Lock()
	defer m.Unlock()
	return m.db.Insert(ctx, project)
}

// Update is a method for updating project entity.
func (m *lockedProjects) Update(ctx context.Context, project *console.Project) error {
	m.Lock()
	defer m.Unlock()
	return m.db.Update(ctx, project)
}

// RegistrationTokens is a getter for RegistrationTokens repository
func (m *lockedConsole) RegistrationTokens() console.RegistrationTokens {
	m.Lock()
	defer m.Unlock()
	return &lockedRegistrationTokens{m.Locker, m.db.RegistrationTokens()}
}

// lockedRegistrationTokens implements locking wrapper for console.RegistrationTokens
type lockedRegistrationTokens struct {
	sync.Locker
	db console.RegistrationTokens
}

// Create creates new registration token
func (m *lockedRegistrationTokens) Create(ctx context.Context, projectLimit int) (*console.RegistrationToken, error) {
	m.Lock()
	defer m.Unlock()
	return m.db.Create(ctx, projectLimit)
}

// GetByOwnerID retrieves RegTokenInfo by ownerID
func (m *lockedRegistrationTokens) GetByOwnerID(ctx context.Context, ownerID uuid.UUID) (*console.RegistrationToken, error) {
	m.Lock()
	defer m.Unlock()
	return m.db.GetByOwnerID(ctx, ownerID)
}

// GetBySecret retrieves RegTokenInfo with given Secret
func (m *lockedRegistrationTokens) GetBySecret(ctx context.Context, secret console.RegistrationSecret) (*console.RegistrationToken, error) {
	m.Lock()
	defer m.Unlock()
	return m.db.GetBySecret(ctx, secret)
}

// UpdateOwner updates registration token's owner
func (m *lockedRegistrationTokens) UpdateOwner(ctx context.Context, secret console.RegistrationSecret, ownerID uuid.UUID) error {
	m.Lock()
	defer m.Unlock()
	return m.db.UpdateOwner(ctx, secret, ownerID)
}

// ResetPasswordTokens is a getter for ResetPasswordTokens repository
func (m *lockedConsole) ResetPasswordTokens() console.ResetPasswordTokens {
	m.Lock()
	defer m.Unlock()
	return &lockedResetPasswordTokens{m.Locker, m.db.ResetPasswordTokens()}
}

// lockedResetPasswordTokens implements locking wrapper for console.ResetPasswordTokens
type lockedResetPasswordTokens struct {
	sync.Locker
	db console.ResetPasswordTokens
}

// Create creates new reset password token
func (m *lockedResetPasswordTokens) Create(ctx context.Context, ownerID uuid.UUID) (*console.ResetPasswordToken, error) {
	m.Lock()
	defer m.Unlock()
	return m.db.Create(ctx, ownerID)
}

// Delete deletes ResetPasswordToken by ResetPasswordSecret
func (m *lockedResetPasswordTokens) Delete(ctx context.Context, secret console.ResetPasswordSecret) error {
	m.Lock()
	defer m.Unlock()
	return m.db.Delete(ctx, secret)
}

// GetByOwnerID retrieves ResetPasswordToken by ownerID
func (m *lockedResetPasswordTokens) GetByOwnerID(ctx context.Context, ownerID uuid.UUID) (*console.ResetPasswordToken, error) {
	m.Lock()
	defer m.Unlock()
	return m.db.GetByOwnerID(ctx, ownerID)
}

// GetBySecret retrieves ResetPasswordToken with given secret
func (m *lockedResetPasswordTokens) GetBySecret(ctx context.Context, secret console.ResetPasswordSecret) (*console.ResetPasswordToken, error) {
	m.Lock()
	defer m.Unlock()
	return m.db.GetBySecret(ctx, secret)
}

// UsageRollups is a getter for UsageRollups repository
func (m *lockedConsole) UsageRollups() console.UsageRollups {
	m.Lock()
	defer m.Unlock()
	return &lockedUsageRollups{m.Locker, m.db.UsageRollups()}
}

// lockedUsageRollups implements locking wrapper for console.UsageRollups
type lockedUsageRollups struct {
	sync.Locker
	db console.UsageRollups
}

func (m *lockedUsageRollups) GetBucketTotals(ctx context.Context, projectID uuid.UUID, cursor console.BucketUsageCursor, since time.Time, before time.Time) (*console.BucketUsagePage, error) {
	m.Lock()
	defer m.Unlock()
	return m.db.GetBucketTotals(ctx, projectID, cursor, since, before)
}

func (m *lockedUsageRollups) GetBucketUsageRollups(ctx context.Context, projectID uuid.UUID, since time.Time, before time.Time) ([]console.BucketUsageRollup, error) {
	m.Lock()
	defer m.Unlock()
	return m.db.GetBucketUsageRollups(ctx, projectID, since, before)
}

func (m *lockedUsageRollups) GetProjectTotal(ctx context.Context, projectID uuid.UUID, since time.Time, before time.Time) (*console.ProjectUsage, error) {
	m.Lock()
	defer m.Unlock()
	return m.db.GetProjectTotal(ctx, projectID, since, before)
}

// UserCredits is a getter for UserCredits repository
func (m *lockedConsole) UserCredits() console.UserCredits {
	m.Lock()
	defer m.Unlock()
	return &lockedUserCredits{m.Locker, m.db.UserCredits()}
}

// lockedUserCredits implements locking wrapper for console.UserCredits
type lockedUserCredits struct {
	sync.Locker
	db console.UserCredits
}

func (m *lockedUserCredits) Create(ctx context.Context, userCredit console.CreateCredit) error {
	m.Lock()
	defer m.Unlock()
	return m.db.Create(ctx, userCredit)
}

func (m *lockedUserCredits) GetCreditUsage(ctx context.Context, userID uuid.UUID, expirationEndDate time.Time) (*console.UserCreditUsage, error) {
	m.Lock()
	defer m.Unlock()
	return m.db.GetCreditUsage(ctx, userID, expirationEndDate)
}

func (m *lockedUserCredits) UpdateAvailableCredits(ctx context.Context, creditsToCharge int, id uuid.UUID, billingStartDate time.Time) (remainingCharge int, err error) {
	m.Lock()
	defer m.Unlock()
	return m.db.UpdateAvailableCredits(ctx, creditsToCharge, id, billingStartDate)
}

func (m *lockedUserCredits) UpdateEarnedCredits(ctx context.Context, userID uuid.UUID) error {
	m.Lock()
	defer m.Unlock()
	return m.db.UpdateEarnedCredits(ctx, userID)
}

// UserPayments is a getter for UserPayments repository
func (m *lockedConsole) UserPayments() console.UserPayments {
	m.Lock()
	defer m.Unlock()
	return &lockedUserPayments{m.Locker, m.db.UserPayments()}
}

// lockedUserPayments implements locking wrapper for console.UserPayments
type lockedUserPayments struct {
	sync.Locker
	db console.UserPayments
}

func (m *lockedUserPayments) Create(ctx context.Context, info console.UserPayment) (*console.UserPayment, error) {
	m.Lock()
	defer m.Unlock()
	return m.db.Create(ctx, info)
}

func (m *lockedUserPayments) Get(ctx context.Context, userID uuid.UUID) (*console.UserPayment, error) {
	m.Lock()
	defer m.Unlock()
	return m.db.Get(ctx, userID)
}

// Users is a getter for Users repository
func (m *lockedConsole) Users() console.Users {
	m.Lock()
	defer m.Unlock()
	return &lockedUsers{m.Locker, m.db.Users()}
}

// lockedUsers implements locking wrapper for console.Users
type lockedUsers struct {
	sync.Locker
	db console.Users
}

// Delete is a method for deleting user by Id from the database.
func (m *lockedUsers) Delete(ctx context.Context, id uuid.UUID) error {
	m.Lock()
	defer m.Unlock()
	return m.db.Delete(ctx, id)
}

// Get is a method for querying user from the database by id.
func (m *lockedUsers) Get(ctx context.Context, id uuid.UUID) (*console.User, error) {
	m.Lock()
	defer m.Unlock()
	return m.db.Get(ctx, id)
}

// GetByEmail is a method for querying user by email from the database.
func (m *lockedUsers) GetByEmail(ctx context.Context, email string) (*console.User, error) {
	m.Lock()
	defer m.Unlock()
	return m.db.GetByEmail(ctx, email)
}

// Insert is a method for inserting user into the database.
func (m *lockedUsers) Insert(ctx context.Context, user *console.User) (*console.User, error) {
	m.Lock()
	defer m.Unlock()
	return m.db.Insert(ctx, user)
}

// Update is a method for updating user entity.
func (m *lockedUsers) Update(ctx context.Context, user *console.User) error {
	m.Lock()
	defer m.Unlock()
	return m.db.Update(ctx, user)
}

// Containment returns database for containment
func (m *locked) Containment() audit.Containment {
	m.Lock()
	defer m.Unlock()
	return &lockedContainment{m.Locker, m.db.Containment()}
}

// lockedContainment implements locking wrapper for audit.Containment
type lockedContainment struct {
	sync.Locker
	db audit.Containment
}

func (m *lockedContainment) Delete(ctx context.Context, nodeID storj.NodeID) (bool, error) {
	m.Lock()
	defer m.Unlock()
	return m.db.Delete(ctx, nodeID)
}

func (m *lockedContainment) Get(ctx context.Context, nodeID storj.NodeID) (*audit.PendingAudit, error) {
	m.Lock()
	defer m.Unlock()
	return m.db.Get(ctx, nodeID)
}

func (m *lockedContainment) IncrementPending(ctx context.Context, pendingAudit *audit.PendingAudit) error {
	m.Lock()
	defer m.Unlock()
	return m.db.IncrementPending(ctx, pendingAudit)
}

// CreateSchema sets the schema
func (m *locked) CreateSchema(schema string) error {
	m.Lock()
	defer m.Unlock()
	return m.db.CreateSchema(schema)
}

// CreateTables initializes the database
func (m *locked) CreateTables() error {
	m.Lock()
	defer m.Unlock()
	return m.db.CreateTables()
}

// DropSchema drops the schema
func (m *locked) DropSchema(schema string) error {
	m.Lock()
	defer m.Unlock()
	return m.db.DropSchema(schema)
}

// Irreparable returns database for failed repairs
func (m *locked) Irreparable() irreparable.DB {
	m.Lock()
	defer m.Unlock()
	return &lockedIrreparable{m.Locker, m.db.Irreparable()}
}

// lockedIrreparable implements locking wrapper for irreparable.DB
type lockedIrreparable struct {
	sync.Locker
	db irreparable.DB
}

// Delete removes irreparable segment info based on segmentPath.
func (m *lockedIrreparable) Delete(ctx context.Context, segmentPath []byte) error {
	m.Lock()
	defer m.Unlock()
	return m.db.Delete(ctx, segmentPath)
}

// Get returns irreparable segment info based on segmentPath.
func (m *lockedIrreparable) Get(ctx context.Context, segmentPath []byte) (*pb.IrreparableSegment, error) {
	m.Lock()
	defer m.Unlock()
	return m.db.Get(ctx, segmentPath)
}

// GetLimited returns a list of irreparable segment info starting after the last segment info we retrieved
func (m *lockedIrreparable) GetLimited(ctx context.Context, limit int, lastSeenSegmentPath []byte) ([]*pb.IrreparableSegment, error) {
	m.Lock()
	defer m.Unlock()
	return m.db.GetLimited(ctx, limit, lastSeenSegmentPath)
}

// IncrementRepairAttempts increments the repair attempts.
func (m *lockedIrreparable) IncrementRepairAttempts(ctx context.Context, segmentInfo *pb.IrreparableSegment) error {
	m.Lock()
	defer m.Unlock()
	return m.db.IncrementRepairAttempts(ctx, segmentInfo)
}

// Orders returns database for orders
func (m *locked) Orders() orders.DB {
	m.Lock()
	defer m.Unlock()
	return &lockedOrders{m.Locker, m.db.Orders()}
}

// lockedOrders implements locking wrapper for orders.DB
type lockedOrders struct {
	sync.Locker
	db orders.DB
}

// CreateSerialInfo creates serial number entry in database
func (m *lockedOrders) CreateSerialInfo(ctx context.Context, serialNumber storj.SerialNumber, bucketID []byte, limitExpiration time.Time) error {
	m.Lock()
	defer m.Unlock()
	return m.db.CreateSerialInfo(ctx, serialNumber, bucketID, limitExpiration)
}

// GetBucketBandwidth gets total bucket bandwidth from period of time
func (m *lockedOrders) GetBucketBandwidth(ctx context.Context, projectID uuid.UUID, bucketName []byte, from time.Time, to time.Time) (int64, error) {
	m.Lock()
	defer m.Unlock()
	return m.db.GetBucketBandwidth(ctx, projectID, bucketName, from, to)
}

// GetStorageNodeBandwidth gets total storage node bandwidth from period of time
func (m *lockedOrders) GetStorageNodeBandwidth(ctx context.Context, nodeID storj.NodeID, from time.Time, to time.Time) (int64, error) {
	m.Lock()
	defer m.Unlock()
	return m.db.GetStorageNodeBandwidth(ctx, nodeID, from, to)
}

// ProcessOrders takes a list of order requests and processes them in a batch
func (m *lockedOrders) ProcessOrders(ctx context.Context, requests []*orders.ProcessOrderRequest) (responses []*pb.SettlementResponse, err error) {
	m.Lock()
	defer m.Unlock()
	return m.db.ProcessOrders(ctx, requests)
}

// UnuseSerialNumber removes pair serial number -> storage node id from database
func (m *lockedOrders) UnuseSerialNumber(ctx context.Context, serialNumber storj.SerialNumber, storageNodeID storj.NodeID) error {
	m.Lock()
	defer m.Unlock()
	return m.db.UnuseSerialNumber(ctx, serialNumber, storageNodeID)
}

// UpdateBucketBandwidthAllocation updates 'allocated' bandwidth for given bucket
func (m *lockedOrders) UpdateBucketBandwidthAllocation(ctx context.Context, projectID uuid.UUID, bucketName []byte, action pb.PieceAction, amount int64, intervalStart time.Time) error {
	m.Lock()
	defer m.Unlock()
	return m.db.UpdateBucketBandwidthAllocation(ctx, projectID, bucketName, action, amount, intervalStart)
}

// UpdateBucketBandwidthInline updates 'inline' bandwidth for given bucket
func (m *lockedOrders) UpdateBucketBandwidthInline(ctx context.Context, projectID uuid.UUID, bucketName []byte, action pb.PieceAction, amount int64, intervalStart time.Time) error {
	m.Lock()
	defer m.Unlock()
	return m.db.UpdateBucketBandwidthInline(ctx, projectID, bucketName, action, amount, intervalStart)
}

// UpdateBucketBandwidthSettle updates 'settled' bandwidth for given bucket
func (m *lockedOrders) UpdateBucketBandwidthSettle(ctx context.Context, projectID uuid.UUID, bucketName []byte, action pb.PieceAction, amount int64, intervalStart time.Time) error {
	m.Lock()
	defer m.Unlock()
	return m.db.UpdateBucketBandwidthSettle(ctx, projectID, bucketName, action, amount, intervalStart)
}

// UpdateStoragenodeBandwidthAllocation updates 'allocated' bandwidth for given storage nodes
func (m *lockedOrders) UpdateStoragenodeBandwidthAllocation(ctx context.Context, storageNodes []storj.NodeID, action pb.PieceAction, amount int64, intervalStart time.Time) error {
	m.Lock()
	defer m.Unlock()
	return m.db.UpdateStoragenodeBandwidthAllocation(ctx, storageNodes, action, amount, intervalStart)
}

// UpdateStoragenodeBandwidthSettle updates 'settled' bandwidth for given storage node
func (m *lockedOrders) UpdateStoragenodeBandwidthSettle(ctx context.Context, storageNode storj.NodeID, action pb.PieceAction, amount int64, intervalStart time.Time) error {
	m.Lock()
	defer m.Unlock()
	return m.db.UpdateStoragenodeBandwidthSettle(ctx, storageNode, action, amount, intervalStart)
}

// UseSerialNumber creates serial number entry in database
func (m *lockedOrders) UseSerialNumber(ctx context.Context, serialNumber storj.SerialNumber, storageNodeID storj.NodeID) ([]byte, error) {
	m.Lock()
	defer m.Unlock()
	return m.db.UseSerialNumber(ctx, serialNumber, storageNodeID)
}

<<<<<<< HEAD
=======
func (m *lockedOrders) ProcessOrders(ctx context.Context, requests []*orders.ProcessOrderRequest) (responses []*orders.ProcessOrderResponse, err error) {
	m.Lock()
	defer m.Unlock()
	return m.db.ProcessOrders(ctx, requests)
}

>>>>>>> bf681f32
// OverlayCache returns database for caching overlay information
func (m *locked) OverlayCache() overlay.DB {
	m.Lock()
	defer m.Unlock()
	return &lockedOverlayCache{m.Locker, m.db.OverlayCache()}
}

// lockedOverlayCache implements locking wrapper for overlay.DB
type lockedOverlayCache struct {
	sync.Locker
	db overlay.DB
}

// AllPieceCounts returns a map of node IDs to piece counts from the db.
func (m *lockedOverlayCache) AllPieceCounts(ctx context.Context) (pieceCounts map[storj.NodeID]int, err error) {
	m.Lock()
	defer m.Unlock()
	return m.db.AllPieceCounts(ctx)
}

// BatchUpdateStats updates multiple storagenode's stats in one transaction
func (m *lockedOverlayCache) BatchUpdateStats(ctx context.Context, updateRequests []*overlay.UpdateRequest, batchSize int) (failed storj.NodeIDList, err error) {
	m.Lock()
	defer m.Unlock()
	return m.db.BatchUpdateStats(ctx, updateRequests, batchSize)
}

// Get looks up the node by nodeID
func (m *lockedOverlayCache) Get(ctx context.Context, nodeID storj.NodeID) (*overlay.NodeDossier, error) {
	m.Lock()
	defer m.Unlock()
	return m.db.Get(ctx, nodeID)
}

// IsVetted returns whether or not the node reaches reputable thresholds
func (m *lockedOverlayCache) IsVetted(ctx context.Context, id storj.NodeID, criteria *overlay.NodeCriteria) (bool, error) {
	m.Lock()
	defer m.Unlock()
	return m.db.IsVetted(ctx, id, criteria)
}

// KnownOffline filters a set of nodes to offline nodes
func (m *lockedOverlayCache) KnownOffline(ctx context.Context, a1 *overlay.NodeCriteria, a2 storj.NodeIDList) (storj.NodeIDList, error) {
	m.Lock()
	defer m.Unlock()
	return m.db.KnownOffline(ctx, a1, a2)
}

// KnownUnreliableOrOffline filters a set of nodes to unhealth or offlines node, independent of new
func (m *lockedOverlayCache) KnownUnreliableOrOffline(ctx context.Context, a1 *overlay.NodeCriteria, a2 storj.NodeIDList) (storj.NodeIDList, error) {
	m.Lock()
	defer m.Unlock()
	return m.db.KnownUnreliableOrOffline(ctx, a1, a2)
}

// Paginate will page through the database nodes
func (m *lockedOverlayCache) Paginate(ctx context.Context, offset int64, limit int) ([]*overlay.NodeDossier, bool, error) {
	m.Lock()
	defer m.Unlock()
	return m.db.Paginate(ctx, offset, limit)
}

// PaginateQualified will page through the qualified nodes
func (m *lockedOverlayCache) PaginateQualified(ctx context.Context, offset int64, limit int) ([]*pb.Node, bool, error) {
	m.Lock()
	defer m.Unlock()
	return m.db.PaginateQualified(ctx, offset, limit)
}

// Reliable returns all nodes that are reliable
func (m *lockedOverlayCache) Reliable(ctx context.Context, a1 *overlay.NodeCriteria) (storj.NodeIDList, error) {
	m.Lock()
	defer m.Unlock()
	return m.db.Reliable(ctx, a1)
}

// SelectNewStorageNodes looks up nodes based on new node criteria
func (m *lockedOverlayCache) SelectNewStorageNodes(ctx context.Context, count int, criteria *overlay.NodeCriteria) ([]*pb.Node, error) {
	m.Lock()
	defer m.Unlock()
	return m.db.SelectNewStorageNodes(ctx, count, criteria)
}

// SelectStorageNodes looks up nodes based on criteria
func (m *lockedOverlayCache) SelectStorageNodes(ctx context.Context, count int, criteria *overlay.NodeCriteria) ([]*pb.Node, error) {
	m.Lock()
	defer m.Unlock()
	return m.db.SelectStorageNodes(ctx, count, criteria)
}

// Update updates node address
func (m *lockedOverlayCache) UpdateAddress(ctx context.Context, value *pb.Node, defaults overlay.NodeSelectionConfig) error {
	m.Lock()
	defer m.Unlock()
	return m.db.UpdateAddress(ctx, value, defaults)
}

// UpdateNodeInfo updates node dossier with info requested from the node itself like node type, email, wallet, capacity, and version.
func (m *lockedOverlayCache) UpdateNodeInfo(ctx context.Context, node storj.NodeID, nodeInfo *pb.InfoResponse) (stats *overlay.NodeDossier, err error) {
	m.Lock()
	defer m.Unlock()
	return m.db.UpdateNodeInfo(ctx, node, nodeInfo)
}

// UpdatePieceCounts sets the piece count field for the given node IDs.
func (m *lockedOverlayCache) UpdatePieceCounts(ctx context.Context, pieceCounts map[storj.NodeID]int) (err error) {
	m.Lock()
	defer m.Unlock()
	return m.db.UpdatePieceCounts(ctx, pieceCounts)
}

// UpdateStats all parts of single storagenode's stats.
func (m *lockedOverlayCache) UpdateStats(ctx context.Context, request *overlay.UpdateRequest) (stats *overlay.NodeStats, err error) {
	m.Lock()
	defer m.Unlock()
	return m.db.UpdateStats(ctx, request)
}

// UpdateUptime updates a single storagenode's uptime stats.
func (m *lockedOverlayCache) UpdateUptime(ctx context.Context, nodeID storj.NodeID, isUp bool, lambda float64, weight float64, uptimeDQ float64) (stats *overlay.NodeStats, err error) {
	m.Lock()
	defer m.Unlock()
	return m.db.UpdateUptime(ctx, nodeID, isUp, lambda, weight, uptimeDQ)
}

// ProjectAccounting returns database for storing information about project data use
func (m *locked) ProjectAccounting() accounting.ProjectAccounting {
	m.Lock()
	defer m.Unlock()
	return &lockedProjectAccounting{m.Locker, m.db.ProjectAccounting()}
}

// lockedProjectAccounting implements locking wrapper for accounting.ProjectAccounting
type lockedProjectAccounting struct {
	sync.Locker
	db accounting.ProjectAccounting
}

// CreateStorageTally creates a record for BucketStorageTally in the accounting DB table
func (m *lockedProjectAccounting) CreateStorageTally(ctx context.Context, tally accounting.BucketStorageTally) error {
	m.Lock()
	defer m.Unlock()
	return m.db.CreateStorageTally(ctx, tally)
}

// GetAllocatedBandwidthTotal returns the sum of GET bandwidth usage allocated for a projectID in the past time frame
func (m *lockedProjectAccounting) GetAllocatedBandwidthTotal(ctx context.Context, projectID uuid.UUID, from time.Time) (int64, error) {
	m.Lock()
	defer m.Unlock()
	return m.db.GetAllocatedBandwidthTotal(ctx, projectID, from)
}

// GetProjectUsageLimits returns project usage limit
func (m *lockedProjectAccounting) GetProjectUsageLimits(ctx context.Context, projectID uuid.UUID) (memory.Size, error) {
	m.Lock()
	defer m.Unlock()
	return m.db.GetProjectUsageLimits(ctx, projectID)
}

// GetStorageTotals returns the current inline and remote storage usage for a projectID
func (m *lockedProjectAccounting) GetStorageTotals(ctx context.Context, projectID uuid.UUID) (int64, int64, error) {
	m.Lock()
	defer m.Unlock()
	return m.db.GetStorageTotals(ctx, projectID)
}

// SaveTallies saves the latest project info
func (m *lockedProjectAccounting) SaveTallies(ctx context.Context, intervalStart time.Time, bucketTallies map[string]*accounting.BucketTally) ([]accounting.BucketTally, error) {
	m.Lock()
	defer m.Unlock()
	return m.db.SaveTallies(ctx, intervalStart, bucketTallies)
}

// RepairQueue returns queue for segments that need repairing
func (m *locked) RepairQueue() queue.RepairQueue {
	m.Lock()
	defer m.Unlock()
	return &lockedRepairQueue{m.Locker, m.db.RepairQueue()}
}

// lockedRepairQueue implements locking wrapper for queue.RepairQueue
type lockedRepairQueue struct {
	sync.Locker
	db queue.RepairQueue
}

// Count counts the number of segments in the repair queue.
func (m *lockedRepairQueue) Count(ctx context.Context) (count int, err error) {
	m.Lock()
	defer m.Unlock()
	return m.db.Count(ctx)
}

// Delete removes an injured segment.
func (m *lockedRepairQueue) Delete(ctx context.Context, s *pb.InjuredSegment) error {
	m.Lock()
	defer m.Unlock()
	return m.db.Delete(ctx, s)
}

// Insert adds an injured segment.
func (m *lockedRepairQueue) Insert(ctx context.Context, s *pb.InjuredSegment) error {
	m.Lock()
	defer m.Unlock()
	return m.db.Insert(ctx, s)
}

// Select gets an injured segment.
func (m *lockedRepairQueue) Select(ctx context.Context) (*pb.InjuredSegment, error) {
	m.Lock()
	defer m.Unlock()
	return m.db.Select(ctx)
}

// SelectN lists limit amount of injured segments.
func (m *lockedRepairQueue) SelectN(ctx context.Context, limit int) ([]pb.InjuredSegment, error) {
	m.Lock()
	defer m.Unlock()
	return m.db.SelectN(ctx, limit)
}

// returns database for marketing admin GUI
func (m *locked) Rewards() rewards.DB {
	m.Lock()
	defer m.Unlock()
	return &lockedRewards{m.Locker, m.db.Rewards()}
}

// lockedRewards implements locking wrapper for rewards.DB
type lockedRewards struct {
	sync.Locker
	db rewards.DB
}

func (m *lockedRewards) Create(ctx context.Context, offer *rewards.NewOffer) (*rewards.Offer, error) {
	m.Lock()
	defer m.Unlock()
	return m.db.Create(ctx, offer)
}

func (m *lockedRewards) Finish(ctx context.Context, offerID int) error {
	m.Lock()
	defer m.Unlock()
	return m.db.Finish(ctx, offerID)
}

func (m *lockedRewards) GetActiveOffersByType(ctx context.Context, offerType rewards.OfferType) (rewards.Offers, error) {
	m.Lock()
	defer m.Unlock()
	return m.db.GetActiveOffersByType(ctx, offerType)
}

func (m *lockedRewards) ListAll(ctx context.Context) (rewards.Offers, error) {
	m.Lock()
	defer m.Unlock()
	return m.db.ListAll(ctx)
}

// StoragenodeAccounting returns database for storing information about storagenode use
func (m *locked) StoragenodeAccounting() accounting.StoragenodeAccounting {
	m.Lock()
	defer m.Unlock()
	return &lockedStoragenodeAccounting{m.Locker, m.db.StoragenodeAccounting()}
}

// lockedStoragenodeAccounting implements locking wrapper for accounting.StoragenodeAccounting
type lockedStoragenodeAccounting struct {
	sync.Locker
	db accounting.StoragenodeAccounting
}

// DeleteTalliesBefore deletes all tallies prior to some time
func (m *lockedStoragenodeAccounting) DeleteTalliesBefore(ctx context.Context, latestRollup time.Time) error {
	m.Lock()
	defer m.Unlock()
	return m.db.DeleteTalliesBefore(ctx, latestRollup)
}

// GetBandwidthSince retrieves all bandwidth rollup entires since latestRollup
func (m *lockedStoragenodeAccounting) GetBandwidthSince(ctx context.Context, latestRollup time.Time) ([]*accounting.StoragenodeBandwidthRollup, error) {
	m.Lock()
	defer m.Unlock()
	return m.db.GetBandwidthSince(ctx, latestRollup)
}

// GetTallies retrieves all tallies
func (m *lockedStoragenodeAccounting) GetTallies(ctx context.Context) ([]*accounting.StoragenodeStorageTally, error) {
	m.Lock()
	defer m.Unlock()
	return m.db.GetTallies(ctx)
}

// GetTalliesSince retrieves all tallies since latestRollup
func (m *lockedStoragenodeAccounting) GetTalliesSince(ctx context.Context, latestRollup time.Time) ([]*accounting.StoragenodeStorageTally, error) {
	m.Lock()
	defer m.Unlock()
	return m.db.GetTalliesSince(ctx, latestRollup)
}

// LastTimestamp records and returns the latest last tallied time.
func (m *lockedStoragenodeAccounting) LastTimestamp(ctx context.Context, timestampType string) (time.Time, error) {
	m.Lock()
	defer m.Unlock()
	return m.db.LastTimestamp(ctx, timestampType)
}

// QueryPaymentInfo queries Nodes and Accounting_Rollup on nodeID
func (m *lockedStoragenodeAccounting) QueryPaymentInfo(ctx context.Context, start time.Time, end time.Time) ([]*accounting.CSVRow, error) {
	m.Lock()
	defer m.Unlock()
	return m.db.QueryPaymentInfo(ctx, start, end)
}

// QueryStorageNodeUsage returns slice of StorageNodeUsage for given period
func (m *lockedStoragenodeAccounting) QueryStorageNodeUsage(ctx context.Context, nodeID storj.NodeID, start time.Time, end time.Time) ([]accounting.StorageNodeUsage, error) {
	m.Lock()
	defer m.Unlock()
	return m.db.QueryStorageNodeUsage(ctx, nodeID, start, end)
}

// SaveRollup records tally and bandwidth rollup aggregations to the database
func (m *lockedStoragenodeAccounting) SaveRollup(ctx context.Context, latestTally time.Time, stats accounting.RollupStats) error {
	m.Lock()
	defer m.Unlock()
	return m.db.SaveRollup(ctx, latestTally, stats)
}

// SaveTallies records tallies of data at rest
func (m *lockedStoragenodeAccounting) SaveTallies(ctx context.Context, latestTally time.Time, nodeData map[storj.NodeID]float64) error {
	m.Lock()
	defer m.Unlock()
	return m.db.SaveTallies(ctx, latestTally, nodeData)
}<|MERGE_RESOLUTION|>--- conflicted
+++ resolved
@@ -774,7 +774,7 @@
 }
 
 // ProcessOrders takes a list of order requests and processes them in a batch
-func (m *lockedOrders) ProcessOrders(ctx context.Context, requests []*orders.ProcessOrderRequest) (responses []*pb.SettlementResponse, err error) {
+func (m *lockedOrders) ProcessOrders(ctx context.Context, requests []*orders.ProcessOrderRequest) (responses []*orders.ProcessOrderResponse, err error) {
 	m.Lock()
 	defer m.Unlock()
 	return m.db.ProcessOrders(ctx, requests)
@@ -829,15 +829,6 @@
 	return m.db.UseSerialNumber(ctx, serialNumber, storageNodeID)
 }
 
-<<<<<<< HEAD
-=======
-func (m *lockedOrders) ProcessOrders(ctx context.Context, requests []*orders.ProcessOrderRequest) (responses []*orders.ProcessOrderResponse, err error) {
-	m.Lock()
-	defer m.Unlock()
-	return m.db.ProcessOrders(ctx, requests)
-}
-
->>>>>>> bf681f32
 // OverlayCache returns database for caching overlay information
 func (m *locked) OverlayCache() overlay.DB {
 	m.Lock()
